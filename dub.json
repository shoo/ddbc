--- conflicted
+++ resolved
@@ -22,11 +22,7 @@
             "name": "MySQL",
             "versions": ["USE_MYSQL"],
             "dependencies": {
-<<<<<<< HEAD
-                "mysql-native": ">=0.1.6"
-=======
                 "mysql-native": ">=0.0.12"
->>>>>>> 52629297
             }
         },
         {
