/**
 * DDBC - D DataBase Connector - abstraction layer for RDBMS access, with interface similar to JDBC. 
 * 
 * Source file ddbc/drivers/mysqlddbc.d.
 *
 * DDBC library attempts to provide implementation independent interface to different databases.
 * 
 * Set of supported RDBMSs can be extended by writing Drivers for particular DBs.
 * Currently it only includes MySQL driver.
 * 
 * JDBC documentation can be found here:
 * $(LINK http://docs.oracle.com/javase/1.5.0/docs/api/java/sql/package-summary.html)$(BR)
 *
 * This module contains implementation of MySQL Driver which uses patched version of 
 * MYSQLN (native D implementation of MySQL connector, written by Steve Teale)
 * 
 * Current version of driver implements only unidirectional readonly resultset, which with fetching full result to memory on creation. 
 *
 * You can find usage examples in unittest{} sections.
 *
 * Copyright: Copyright 2013
 * License:   $(LINK www.boost.org/LICENSE_1_0.txt, Boost License 1.0).
 * Author:   Vadim Lopatin
 */
module ddbc.drivers.mysqlddbc;

import std.algorithm;
import std.conv;
import std.datetime;
import std.exception;
import std.stdio;
import std.string;
import std.variant;
import core.sync.mutex;
import ddbc.common;
import ddbc.core;

version(USE_MYSQL) {

import mysql.connection;
<<<<<<< HEAD
import mysql.commands;
import mysql.protocol.packets;
import mysql.protocol.constants;
=======
import mysql.commands : Command;
import mysql.protocol.constants;
import mysql.protocol.packets : FieldDescription, ParamDescription;
>>>>>>> ff5f2843

version(unittest) {
    /*
        To allow unit tests using MySQL server,
        run mysql client using admin privileges, e.g. for MySQL server on localhost:
        > mysql -uroot

        Create test user and test DB:
        mysql> GRANT ALL PRIVILEGES ON *.* TO testuser@'%' IDENTIFIED BY 'testpassword';
        mysql> GRANT ALL PRIVILEGES ON *.* TO testuser@'localhost' IDENTIFIED BY 'testpassword';
        mysql> CREATE DATABASE testdb;
     */
    /// change to false to disable tests on real MySQL server
    immutable bool MYSQL_TESTS_ENABLED = true;
    /// change parameters if necessary
    const string MYSQL_UNITTEST_HOST = "localhost";
    const int    MYSQL_UNITTEST_PORT = 3306;
    const string MYSQL_UNITTEST_USER = "testuser";
    const string MYSQL_UNITTEST_PASSWORD = "testpassword";
    const string MYSQL_UNITTEST_DB = "testdb";

    static if (MYSQL_TESTS_ENABLED) {
        /// use this data source for tests
        
        DataSource createUnitTestMySQLDataSource() {
            string url = makeDDBCUrl("mysql", MYSQL_UNITTEST_HOST, MYSQL_UNITTEST_PORT, MYSQL_UNITTEST_DB);
            string[string] params;
            setUserAndPassword(params, MYSQL_UNITTEST_USER, MYSQL_UNITTEST_PASSWORD);
            return createConnectionPool(url, params);
        }
    }
}

SqlType fromMySQLType(int t) {
	switch(t) {
	case SQLType.DECIMAL:
		case SQLType.TINY: return SqlType.TINYINT;
		case SQLType.SHORT: return SqlType.SMALLINT;
		case SQLType.INT: return SqlType.INTEGER;
		case SQLType.FLOAT: return SqlType.FLOAT;
		case SQLType.DOUBLE: return SqlType.DOUBLE;
		case SQLType.NULL: return SqlType.NULL;
		case SQLType.TIMESTAMP: return SqlType.DATETIME;
		case SQLType.LONGLONG: return SqlType.BIGINT;
		case SQLType.INT24: return SqlType.INTEGER;
		case SQLType.DATE: return SqlType.DATE;
		case SQLType.TIME: return SqlType.TIME;
		case SQLType.DATETIME: return SqlType.DATETIME;
		case SQLType.YEAR: return SqlType.SMALLINT;
		case SQLType.NEWDATE: return SqlType.DATE;
		case SQLType.VARCHAR: return SqlType.VARCHAR;
		case SQLType.BIT: return SqlType.BIT;
		case SQLType.NEWDECIMAL: return SqlType.DECIMAL;
		case SQLType.ENUM: return SqlType.OTHER;
		case SQLType.SET: return SqlType.OTHER;
		case SQLType.TINYBLOB: return SqlType.BLOB;
		case SQLType.MEDIUMBLOB: return SqlType.BLOB;
		case SQLType.LONGBLOB: return SqlType.BLOB;
		case SQLType.BLOB: return SqlType.BLOB;
		case SQLType.VARSTRING: return SqlType.VARCHAR;
		case SQLType.STRING: return SqlType.VARCHAR;
		case SQLType.GEOMETRY: return SqlType.OTHER;
		default: return SqlType.OTHER;
	}
}

class MySQLConnection : ddbc.core.Connection {
private:
    string url;
    string[string] params;
    string dbName;
    string username;
    string password;
    string hostname;
    int port = 3306;
    mysql.connection.Connection conn;
    bool closed;
    bool autocommit;
    Mutex mutex;


	MySQLStatement [] activeStatements;

	void closeUnclosedStatements() {
		MySQLStatement [] list = activeStatements.dup;
		foreach(stmt; list) {
			stmt.close();
		}
	}

	void checkClosed() {
		if (closed)
			throw new SQLException("Connection is already closed");
	}

public:

    void lock() {
        mutex.lock();
    }

    void unlock() {
        mutex.unlock();
    }

    mysql.connection.Connection getConnection() { return conn; }


	void onStatementClosed(MySQLStatement stmt) {
        myRemove(activeStatements, stmt);
	}

    this(string url, string[string] params) {
        //writeln("MySQLConnection() creating connection");
        mutex = new Mutex();
        this.url = url;
        this.params = params;
        try {
            //writeln("parsing url " ~ url);
            extractParamsFromURL(url, this.params);
            string dbName = "";
    		ptrdiff_t firstSlashes = std.string.indexOf(url, "//");
    		ptrdiff_t lastSlash = std.string.lastIndexOf(url, '/');
    		ptrdiff_t hostNameStart = firstSlashes >= 0 ? firstSlashes + 2 : 0;
    		ptrdiff_t hostNameEnd = lastSlash >=0 && lastSlash > firstSlashes + 1 ? lastSlash : url.length;
            if (hostNameEnd < url.length - 1) {
                dbName = url[hostNameEnd + 1 .. $];
            }
            hostname = url[hostNameStart..hostNameEnd];
            if (hostname.length == 0)
                hostname = "localhost";
    		ptrdiff_t portDelimiter = std.string.indexOf(hostname, ":");
            if (portDelimiter >= 0) {
                string portString = hostname[portDelimiter + 1 .. $];
                hostname = hostname[0 .. portDelimiter];
                if (portString.length > 0)
                    port = to!int(portString);
                if (port < 1 || port > 65535)
                    port = 3306;
            }
            if ("user" in this.params)
                username = this.params["user"];
            if ("password" in this.params)
                password = this.params["password"];

            //writeln("host " ~ hostname ~ " : " ~ to!string(port) ~ " db=" ~ dbName ~ " user=" ~ username ~ " pass=" ~ password);

            conn = new mysql.connection.Connection(hostname, username, password, dbName, cast(ushort)port);
            closed = false;
            setAutoCommit(true);
        } catch (Throwable e) {
            //writeln(e.msg);
            throw new SQLException(e);
        }

        //writeln("MySQLConnection() connection created");
    }
    override void close() {
		checkClosed();

        lock();
        scope(exit) unlock();
        try {
            closeUnclosedStatements();

            conn.close();
            closed = true;
        } catch (Throwable e) {
            throw new SQLException(e);
        }
    }
    override void commit() {
        checkClosed();

        lock();
        scope(exit) unlock();

        try {
            Statement stmt = createStatement();
            scope(exit) stmt.close();
            stmt.executeUpdate("COMMIT");
        } catch (Throwable e) {
            throw new SQLException(e);
        }
    }
    override Statement createStatement() {
        checkClosed();

        lock();
        scope(exit) unlock();

        try {
            MySQLStatement stmt = new MySQLStatement(this);
    		activeStatements ~= stmt;
            return stmt;
        } catch (Throwable e) {
            throw new SQLException(e);
        }
    }

    PreparedStatement prepareStatement(string sql) {
        checkClosed();

        lock();
        scope(exit) unlock();

        try {
            MySQLPreparedStatement stmt = new MySQLPreparedStatement(this, sql);
            activeStatements ~= stmt;
            return stmt;
        } catch (Throwable e) {
            throw new SQLException(e.msg ~ " while execution of query " ~ sql);
        }
    }

    override string getCatalog() {
        return dbName;
    }

    /// Sets the given catalog name in order to select a subspace of this Connection object's database in which to work.
    override void setCatalog(string catalog) {
        checkClosed();
        if (dbName == catalog)
            return;

        lock();
        scope(exit) unlock();

        try {
            conn.selectDB(catalog);
            dbName = catalog;
        } catch (Throwable e) {
            throw new SQLException(e);
        }
    }

    override bool isClosed() {
        return closed;
    }

    override void rollback() {
        checkClosed();

        lock();
        scope(exit) unlock();

        try {
            Statement stmt = createStatement();
            scope(exit) stmt.close();
            stmt.executeUpdate("ROLLBACK");
        } catch (Throwable e) {
            throw new SQLException(e);
        }
    }
    override bool getAutoCommit() {
        return autocommit;
    }
    override void setAutoCommit(bool autoCommit) {
        checkClosed();
        if (this.autocommit == autoCommit)
            return;
        lock();
        scope(exit) unlock();

        try {
            Statement stmt = createStatement();
            scope(exit) stmt.close();
            stmt.executeUpdate("SET autocommit=" ~ (autoCommit ? "1" : "0"));
            this.autocommit = autoCommit;
        } catch (Throwable e) {
            throw new SQLException(e);
        }
    }
}

class MySQLStatement : Statement {
private:
    MySQLConnection conn;
    Command * cmd;
    mysql.connection.ResultSet rs;
	MySQLResultSet resultSet;

    bool closed;

public:
    void checkClosed() {
        enforceEx!SQLException(!closed, "Statement is already closed");
    }

    void lock() {
        conn.lock();
    }
    
    void unlock() {
        conn.unlock();
    }

    this(MySQLConnection conn) {
        this.conn = conn;
    }

    ResultSetMetaData createMetadata(FieldDescription[] fields) {
        ColumnMetadataItem[] res = new ColumnMetadataItem[fields.length];
        foreach(i, field; fields) {
            ColumnMetadataItem item = new ColumnMetadataItem();
            item.schemaName = field.db;
            item.name = field.originalName;
            item.label = field.name;
            item.precision = field.length;
            item.scale = field.scale;
            item.isNullable = !field.notNull;
            item.isSigned = !field.unsigned;
			item.type = fromMySQLType(field.type);
            // TODO: fill more params
            res[i] = item;
        }
        return new ResultSetMetaDataImpl(res);
    }
    ParameterMetaData createMetadata(ParamDescription[] fields) {
        ParameterMetaDataItem[] res = new ParameterMetaDataItem[fields.length];
        foreach(i, field; fields) {
            ParameterMetaDataItem item = new ParameterMetaDataItem();
            item.precision = field.length;
            item.scale = field.scale;
            item.isNullable = !field.notNull;
            item.isSigned = !field.unsigned;
			item.type = fromMySQLType(field.type);
			// TODO: fill more params
            res[i] = item;
        }
        return new ParameterMetaDataImpl(res);
    }
public:
    MySQLConnection getConnection() {
        checkClosed();
        return conn;
    }
    override ddbc.core.ResultSet executeQuery(string query) {
        checkClosed();
        lock();
        scope(exit) unlock();
		try {
			cmd = new Command(conn.getConnection(), query);
	        rs = cmd.execSQLResult();
    	    resultSet = new MySQLResultSet(this, rs, createMetadata(cmd.resultFieldDescriptions));
        	return resultSet;
		} catch (Throwable e) {
            throw new SQLException(e.msg ~ " - while execution of query " ~ query);
        }
	}
    override int executeUpdate(string query) {
        checkClosed();
        lock();
        scope(exit) unlock();
		ulong rowsAffected = 0;
		try {
	        cmd = new Command(conn.getConnection(), query);
			cmd.execSQL(rowsAffected);
	        return cast(int)rowsAffected;
		} catch (Throwable e) {
			throw new SQLException(e.msg ~ " - while execution of query " ~ query);
		}
    }
	override int executeUpdate(string query, out Variant insertId) {
		checkClosed();
		lock();
		scope(exit) unlock();
        try {
            cmd = new Command(conn.getConnection(), query);
    		ulong rowsAffected = 0;
    		cmd.execSQL(rowsAffected);
    		insertId = Variant(cmd.lastInsertID);
    		return cast(int)rowsAffected;
        } catch (Throwable e) {
            throw new SQLException(e.msg ~ " - while execution of query " ~ query);
        }
	}
	override void close() {
        checkClosed();
        lock();
        scope(exit) unlock();
        try {
            closeResultSet();
            closed = true;
            conn.onStatementClosed(this);
        } catch (Throwable e) {
            throw new SQLException(e);
        }
    }
    void closeResultSet() {
        if (cmd == null) {
            return;
        }
        cmd.releaseStatement();
        delete cmd;
        cmd = null;
		if (resultSet !is null) {
			resultSet.onStatementClosed();
			resultSet = null;
		}
    }
}

class MySQLPreparedStatement : MySQLStatement, PreparedStatement {
    string query;
    int paramCount;
    ResultSetMetaData metadata;
    ParameterMetaData paramMetadata;
    this(MySQLConnection conn, string query) {
        super(conn);
        this.query = query;
        try {
            cmd = new Command(conn.getConnection(), query);
            cmd.prepare();
            paramCount = cmd.numParams;
        } catch (Throwable e) {
            throw new SQLException(e);
        }
    }
    void checkIndex(int index) {
        if (index < 1 || index > paramCount)
            throw new SQLException("Parameter index " ~ to!string(index) ~ " is out of range");
    }
    ref Variant getParam(int index) {
        checkIndex(index);
        return cmd.param(cast(ushort)(index - 1));
    }
public:

    /// Retrieves a ResultSetMetaData object that contains information about the columns of the ResultSet object that will be returned when this PreparedStatement object is executed.
    override ResultSetMetaData getMetaData() {
        checkClosed();
        lock();
        scope(exit) unlock();
        try {
            if (metadata is null)
                metadata = createMetadata(cmd.preparedFieldDescriptions);
            return metadata;
        } catch (Throwable e) {
            throw new SQLException(e);
        }
    }

    /// Retrieves the number, types and properties of this PreparedStatement object's parameters.
    override ParameterMetaData getParameterMetaData() {
        checkClosed();
        lock();
        scope(exit) unlock();
        try {
            if (paramMetadata is null)
                paramMetadata = createMetadata(cmd.preparedParamDescriptions);
            return paramMetadata;
        } catch (Throwable e) {
            throw new SQLException(e);
        }
    }

    override int executeUpdate() {
        checkClosed();
        lock();
        scope(exit) unlock();
        try {
            ulong rowsAffected = 0;
            cmd.execPrepared(rowsAffected);
            return cast(int)rowsAffected;
        } catch (Throwable e) {
            throw new SQLException(e);
        }
    }

	override int executeUpdate(out Variant insertId) {
		checkClosed();
		lock();
		scope(exit) unlock();
        try {
    		ulong rowsAffected = 0;
    		cmd.execPrepared(rowsAffected);
    		insertId = cmd.lastInsertID;
    		return cast(int)rowsAffected;
        } catch (Throwable e) {
            throw new SQLException(e);
        }
	}

    override ddbc.core.ResultSet executeQuery() {
        checkClosed();
        lock();
        scope(exit) unlock();
        try {
            rs = cmd.execPreparedResult();
            resultSet = new MySQLResultSet(this, rs, getMetaData());
            return resultSet;
        } catch (Throwable e) {
            throw new SQLException(e);
        }
    }
    
    override void clearParameters() {
        checkClosed();
        lock();
        scope(exit) unlock();
        try {
            for (int i = 1; i <= paramCount; i++)
                setNull(i);
        } catch (Throwable e) {
            throw new SQLException(e);
        }
    }
    
	override void setFloat(int parameterIndex, float x) {
		checkClosed();
		lock();
		scope(exit) unlock();
        checkIndex(parameterIndex);
        try {
    		cmd.param(parameterIndex-1) = x;
        } catch (Throwable e) {
            throw new SQLException(e);
        }
	}
	override void setDouble(int parameterIndex, double x){
		checkClosed();
		lock();
		scope(exit) unlock();
        checkIndex(parameterIndex);
        try {
    		cmd.param(parameterIndex-1) = x;
        } catch (Throwable e) {
            throw new SQLException(e);
        }
	}
	override void setBoolean(int parameterIndex, bool x) {
        checkClosed();
        lock();
        scope(exit) unlock();
        checkIndex(parameterIndex);
        try {
            cmd.param(parameterIndex-1) = x;
        } catch (Throwable e) {
            throw new SQLException(e);
        }
    }
    override void setLong(int parameterIndex, long x) {
        checkClosed();
        lock();
        scope(exit) unlock();
        checkIndex(parameterIndex);
        try {
            cmd.param(parameterIndex-1) = x;
        } catch (Throwable e) {
            throw new SQLException(e);
        }
    }
    override void setUlong(int parameterIndex, ulong x) {
        checkClosed();
        lock();
        scope(exit) unlock();
        checkIndex(parameterIndex);
        try {
            cmd.param(parameterIndex-1) = x;
        } catch (Throwable e) {
            throw new SQLException(e);
        }
    }
    override void setInt(int parameterIndex, int x) {
        checkClosed();
        lock();
        scope(exit) unlock();
        checkIndex(parameterIndex);
        try {
            cmd.param(parameterIndex-1) = x;
        } catch (Throwable e) {
            throw new SQLException(e);
        }
    }
    override void setUint(int parameterIndex, uint x) {
        checkClosed();
        lock();
        scope(exit) unlock();
        checkIndex(parameterIndex);
        try {
            cmd.param(parameterIndex-1) = x;
        } catch (Throwable e) {
            throw new SQLException(e);
        }
    }
    override void setShort(int parameterIndex, short x) {
        checkClosed();
        lock();
        scope(exit) unlock();
        checkIndex(parameterIndex);
        try {
            cmd.param(parameterIndex-1) = x;
        } catch (Throwable e) {
            throw new SQLException(e);
        }
    }
    override void setUshort(int parameterIndex, ushort x) {
        checkClosed();
        lock();
        scope(exit) unlock();
        checkIndex(parameterIndex);
        try {
            cmd.param(parameterIndex-1) = x;
        } catch (Throwable e) {
            throw new SQLException(e);
        }
    }
    override void setByte(int parameterIndex, byte x) {
        checkClosed();
        lock();
        scope(exit) unlock();
        checkIndex(parameterIndex);
        try {
            cmd.param(parameterIndex-1) = x;
        } catch (Throwable e) {
            throw new SQLException(e);
        }
    }
    override void setUbyte(int parameterIndex, ubyte x) {
        checkClosed();
        lock();
        scope(exit) unlock();
        checkIndex(parameterIndex);
        try {
            cmd.param(parameterIndex-1) = x;
        } catch (Throwable e) {
            throw new SQLException(e);
        }
    }
    override void setBytes(int parameterIndex, byte[] x) {
        checkClosed();
        lock();
        scope(exit) unlock();
        checkIndex(parameterIndex);
        try {
            if (x.ptr is null)
                setNull(parameterIndex);
            else
                cmd.param(parameterIndex-1) = x;
        } catch (Throwable e) {
            throw new SQLException(e);
        }
    }
    override void setUbytes(int parameterIndex, ubyte[] x) {
        checkClosed();
        lock();
        scope(exit) unlock();
        checkIndex(parameterIndex);
        try {
            if (x.ptr is null)
                setNull(parameterIndex);
            else
                cmd.param(parameterIndex-1) = x;
        } catch (Throwable e) {
            throw new SQLException(e);
        }
    }
    override void setString(int parameterIndex, string x) {
        checkClosed();
        lock();
        scope(exit) unlock();
        checkIndex(parameterIndex);
        try {
            if (x.ptr is null)
                setNull(parameterIndex);
            else
                cmd.param(parameterIndex-1) = x;
        } catch (Throwable e) {
            throw new SQLException(e);
        }
    }
	override void setDateTime(int parameterIndex, DateTime x) {
		checkClosed();
		lock();
		scope(exit) unlock();
		checkIndex(parameterIndex);
        try {
		    cmd.param(parameterIndex-1) = x;
        } catch (Throwable e) {
            throw new SQLException(e);
        }
	}
	override void setDate(int parameterIndex, Date x) {
		checkClosed();
		lock();
		scope(exit) unlock();
		checkIndex(parameterIndex);
        try {
    		cmd.param(parameterIndex-1) = x;
        } catch (Throwable e) {
            throw new SQLException(e);
        }
	}
	override void setTime(int parameterIndex, TimeOfDay x) {
		checkClosed();
		lock();
		scope(exit) unlock();
		checkIndex(parameterIndex);
        try {
		    cmd.param(parameterIndex-1) = x;
        } catch (Throwable e) {
            throw new SQLException(e);
        }
	}
	override void setVariant(int parameterIndex, Variant x) {
        checkClosed();
        lock();
        scope(exit) unlock();
        checkIndex(parameterIndex);
        try {
            if (x == null)
                setNull(parameterIndex);
            else
                cmd.param(parameterIndex-1) = x;
        } catch (Throwable e) {
            throw new SQLException(e);
        }
    }
    override void setNull(int parameterIndex) {
        checkClosed();
        lock();
        scope(exit) unlock();
        checkIndex(parameterIndex);
        try {
            cmd.setNullParam(parameterIndex-1);
        } catch (Throwable e) {
            throw new SQLException(e);
        }
    }
    override void setNull(int parameterIndex, int sqlType) {
        checkClosed();
        lock();
        scope(exit) unlock();
        try {
            setNull(parameterIndex);
        } catch (Throwable e) {
            throw new SQLException(e);
        }
    }
}

class MySQLResultSet : ResultSetImpl {
    private MySQLStatement stmt;
    private mysql.connection.ResultSet rs;
    ResultSetMetaData metadata;
    private bool closed;
    private int currentRowIndex;
    private int rowCount;
    private int[string] columnMap;
    private bool lastIsNull;
    private int columnCount;

    Variant getValue(int columnIndex) {
		checkClosed();
        enforceEx!SQLException(columnIndex >= 1 && columnIndex <= columnCount, "Column index out of bounds: " ~ to!string(columnIndex));
        enforceEx!SQLException(currentRowIndex >= 0 && currentRowIndex < rowCount, "No current row in result set");
        lastIsNull = rs[currentRowIndex].isNull(columnIndex - 1);
		Variant res;
		if (!lastIsNull)
		    res = rs[currentRowIndex][columnIndex - 1];
        return res;
    }

	void checkClosed() {
		if (closed)
			throw new SQLException("Result set is already closed");
	}

public:

    void lock() {
        stmt.lock();
    }

    void unlock() {
        stmt.unlock();
    }

    this(MySQLStatement stmt, mysql.connection.ResultSet resultSet, ResultSetMetaData metadata) {
        this.stmt = stmt;
        this.rs = resultSet;
        this.metadata = metadata;
        try {
            closed = false;
            rowCount = cast(int)rs.length;
            currentRowIndex = -1;
			foreach(key, val; rs.colNameIndicies)
				columnMap[key] = cast(int)val;
    		columnCount = cast(int)rs.colNames.length;
        } catch (Throwable e) {
            throw new SQLException(e);
        }
    }

	void onStatementClosed() {
		closed = true;
	}
    string decodeTextBlob(ubyte[] data) {
        char[] res = new char[data.length];
        foreach (i, ch; data) {
            res[i] = cast(char)ch;
        }
        return to!string(res);
    }

    // ResultSet interface implementation

    //Retrieves the number, types and properties of this ResultSet object's columns
    override ResultSetMetaData getMetaData() {
        checkClosed();
        lock();
        scope(exit) unlock();
        return metadata;
    }

    override void close() {
        checkClosed();
        lock();
        scope(exit) unlock();
        stmt.closeResultSet();
       	closed = true;
    }
    override bool first() {
		checkClosed();
        lock();
        scope(exit) unlock();
        currentRowIndex = 0;
        return currentRowIndex >= 0 && currentRowIndex < rowCount;
    }
    override bool isFirst() {
		checkClosed();
        lock();
        scope(exit) unlock();
        return rowCount > 0 && currentRowIndex == 0;
    }
    override bool isLast() {
		checkClosed();
        lock();
        scope(exit) unlock();
        return rowCount > 0 && currentRowIndex == rowCount - 1;
    }
    override bool next() {
		checkClosed();
        lock();
        scope(exit) unlock();
        if (currentRowIndex + 1 >= rowCount)
            return false;
        currentRowIndex++;
        return true;
    }
    
    override int findColumn(string columnName) {
		checkClosed();
        lock();
        scope(exit) unlock();
        int * p = (columnName in columnMap);
        if (!p)
            throw new SQLException("Column " ~ columnName ~ " not found");
        return *p + 1;
    }

    override bool getBoolean(int columnIndex) {
        checkClosed();
        lock();
        scope(exit) unlock();
        Variant v = getValue(columnIndex);
        if (lastIsNull)
            return false;
        if (v.convertsTo!(bool))
            return v.get!(bool);
        if (v.convertsTo!(int))
            return v.get!(int) != 0;
        if (v.convertsTo!(long))
            return v.get!(long) != 0;
        throw new SQLException("Cannot convert field " ~ to!string(columnIndex) ~ " to boolean");
    }
    override ubyte getUbyte(int columnIndex) {
        checkClosed();
        lock();
        scope(exit) unlock();
        Variant v = getValue(columnIndex);
        if (lastIsNull)
            return 0;
        if (v.convertsTo!(ubyte))
            return v.get!(ubyte);
        if (v.convertsTo!(long))
            return to!ubyte(v.get!(long));
        throw new SQLException("Cannot convert field " ~ to!string(columnIndex) ~ " to ubyte");
    }
    override byte getByte(int columnIndex) {
        checkClosed();
        lock();
        scope(exit) unlock();
        Variant v = getValue(columnIndex);
        if (lastIsNull)
            return 0;
        if (v.convertsTo!(byte))
            return v.get!(byte);
        if (v.convertsTo!(long))
            return to!byte(v.get!(long));
        throw new SQLException("Cannot convert field " ~ to!string(columnIndex) ~ " to byte");
    }
    override short getShort(int columnIndex) {
        checkClosed();
        lock();
        scope(exit) unlock();
        Variant v = getValue(columnIndex);
        if (lastIsNull)
            return 0;
        if (v.convertsTo!(short))
            return v.get!(short);
        if (v.convertsTo!(long))
            return to!short(v.get!(long));
        throw new SQLException("Cannot convert field " ~ to!string(columnIndex) ~ " to short");
    }
    override ushort getUshort(int columnIndex) {
        checkClosed();
        lock();
        scope(exit) unlock();
        Variant v = getValue(columnIndex);
        if (lastIsNull)
            return 0;
        if (v.convertsTo!(ushort))
            return v.get!(ushort);
        if (v.convertsTo!(long))
            return to!ushort(v.get!(long));
        throw new SQLException("Cannot convert field " ~ to!string(columnIndex) ~ " to ushort");
    }
    override int getInt(int columnIndex) {
        checkClosed();
        lock();
        scope(exit) unlock();
        Variant v = getValue(columnIndex);
        if (lastIsNull)
            return 0;
        if (v.convertsTo!(int))
            return v.get!(int);
        if (v.convertsTo!(long))
            return to!int(v.get!(long));
        throw new SQLException("Cannot convert field " ~ to!string(columnIndex) ~ " to int");
    }
    override uint getUint(int columnIndex) {
        checkClosed();
        lock();
        scope(exit) unlock();
        Variant v = getValue(columnIndex);
        if (lastIsNull)
            return 0;
        if (v.convertsTo!(uint))
            return v.get!(uint);
        if (v.convertsTo!(ulong))
            return to!int(v.get!(ulong));
        throw new SQLException("Cannot convert field " ~ to!string(columnIndex) ~ " to uint");
    }
    override long getLong(int columnIndex) {
        checkClosed();
        lock();
        scope(exit) unlock();
        Variant v = getValue(columnIndex);
        if (lastIsNull)
            return 0;
        if (v.convertsTo!(long))
            return v.get!(long);
        throw new SQLException("Cannot convert field " ~ to!string(columnIndex) ~ " to long");
    }
    override ulong getUlong(int columnIndex) {
        checkClosed();
        lock();
        scope(exit) unlock();
        Variant v = getValue(columnIndex);
        if (lastIsNull)
            return 0;
        if (v.convertsTo!(ulong))
            return v.get!(ulong);
        throw new SQLException("Cannot convert field " ~ to!string(columnIndex) ~ " to ulong");
    }
    override double getDouble(int columnIndex) {
        checkClosed();
        lock();
        scope(exit) unlock();
        Variant v = getValue(columnIndex);
        if (lastIsNull)
            return 0;
        if (v.convertsTo!(double))
            return v.get!(double);
        throw new SQLException("Cannot convert field " ~ to!string(columnIndex) ~ " to double");
    }
    override float getFloat(int columnIndex) {
        checkClosed();
        lock();
        scope(exit) unlock();
        Variant v = getValue(columnIndex);
        if (lastIsNull)
            return 0;
        if (v.convertsTo!(float))
            return v.get!(float);
        throw new SQLException("Cannot convert field " ~ to!string(columnIndex) ~ " to float");
    }
    override byte[] getBytes(int columnIndex) {
        checkClosed();
        lock();
        scope(exit) unlock();
        Variant v = getValue(columnIndex);
        if (lastIsNull)
            return null;
        if (v.convertsTo!(byte[])) {
            return v.get!(byte[]);
        }
        throw new SQLException("Cannot convert field " ~ to!string(columnIndex) ~ " to byte[]");
    }
	override ubyte[] getUbytes(int columnIndex) {
		checkClosed();
		lock();
		scope(exit) unlock();
		Variant v = getValue(columnIndex);
		if (lastIsNull)
			return null;
		if (v.convertsTo!(ubyte[])) {
			return v.get!(ubyte[]);
		}
		throw new SQLException("Cannot convert field " ~ to!string(columnIndex) ~ " to ubyte[]");
	}
	override string getString(int columnIndex) {
        checkClosed();
        lock();
        scope(exit) unlock();
        Variant v = getValue(columnIndex);
        if (lastIsNull)
            return null;
		if (v.convertsTo!(ubyte[])) {
			// assume blob encoding is utf-8
			// TODO: check field encoding
            return decodeTextBlob(v.get!(ubyte[]));
		}
        return v.toString();
    }
	override std.datetime.DateTime getDateTime(int columnIndex) {
		checkClosed();
		lock();
		scope(exit) unlock();
		Variant v = getValue(columnIndex);
		if (lastIsNull)
			return DateTime();
		if (v.convertsTo!(DateTime)) {
			return v.get!DateTime();
		}
		throw new SQLException("Cannot convert field " ~ to!string(columnIndex) ~ " to DateTime");
	}
	override std.datetime.Date getDate(int columnIndex) {
		checkClosed();
		lock();
		scope(exit) unlock();
		Variant v = getValue(columnIndex);
		if (lastIsNull)
			return Date();
		if (v.convertsTo!(Date)) {
			return v.get!Date();
		}
		throw new SQLException("Cannot convert field " ~ to!string(columnIndex) ~ " to Date");
	}
	override std.datetime.TimeOfDay getTime(int columnIndex) {
		checkClosed();
		lock();
		scope(exit) unlock();
		Variant v = getValue(columnIndex);
		if (lastIsNull)
			return TimeOfDay();
		if (v.convertsTo!(TimeOfDay)) {
			return v.get!TimeOfDay();
		}
		throw new SQLException("Cannot convert field " ~ to!string(columnIndex) ~ " to TimeOfDay");
	}

    override Variant getVariant(int columnIndex) {
        checkClosed();
        lock();
        scope(exit) unlock();
        Variant v = getValue(columnIndex);
        if (lastIsNull) {
            Variant vnull = null;
            return vnull;
        }
        return v;
    }
    override bool wasNull() {
        checkClosed();
        lock();
        scope(exit) unlock();
        return lastIsNull;
    }
    override bool isNull(int columnIndex) {
        checkClosed();
        lock();
        scope(exit) unlock();
        enforceEx!SQLException(columnIndex >= 1 && columnIndex <= columnCount, "Column index out of bounds: " ~ to!string(columnIndex));
        enforceEx!SQLException(currentRowIndex >= 0 && currentRowIndex < rowCount, "No current row in result set");
        return rs[currentRowIndex].isNull(columnIndex - 1);
    }

    //Retrieves the Statement object that produced this ResultSet object.
    override Statement getStatement() {
        checkClosed();
        lock();
        scope(exit) unlock();
        return stmt;
    }

    //Retrieves the current row number
    override int getRow() {
        checkClosed();
        lock();
        scope(exit) unlock();
        if (currentRowIndex <0 || currentRowIndex >= rowCount)
            return 0;
        return currentRowIndex + 1;
    }

    //Retrieves the fetch size for this ResultSet object.
    override int getFetchSize() {
        checkClosed();
        lock();
        scope(exit) unlock();
        return rowCount;
    }
}

// sample URL:
// mysql://localhost:3306/DatabaseName
class MySQLDriver : Driver {
    // helper function
    public static string generateUrl(string host, ushort port, string dbname) {
        return "mysql://" ~ host ~ ":" ~ to!string(port) ~ "/" ~ dbname;
    }
	public static string[string] setUserAndPassword(string username, string password) {
		string[string] params;
        params["user"] = username;
        params["password"] = password;
		return params;
    }
    override ddbc.core.Connection connect(string url, string[string] params) {
        //writeln("MySQLDriver.connect " ~ url);
        return new MySQLConnection(url, params);
    }
}

unittest {
    static if (MYSQL_TESTS_ENABLED) {

        import std.conv;

        DataSource ds = createUnitTestMySQLDataSource();

        auto conn = ds.getConnection();
        scope(exit) conn.close();
        auto stmt = conn.createStatement();
        scope(exit) stmt.close();

        assert(stmt.executeUpdate("DROP TABLE IF EXISTS ddbct1") == 0);
        assert(stmt.executeUpdate("CREATE TABLE IF NOT EXISTS ddbct1 (id bigint not null primary key AUTO_INCREMENT, name varchar(250), comment mediumtext, ts datetime)") == 0);
        assert(stmt.executeUpdate("INSERT INTO ddbct1 SET id=1, name='name1', comment='comment for line 1', ts='20130202123025'") == 1);
        assert(stmt.executeUpdate("INSERT INTO ddbct1 SET id=2, name='name2', comment='comment for line 2 - can be very long'") == 1);
        assert(stmt.executeUpdate("INSERT INTO ddbct1 SET id=3, name='name3', comment='this is line 3'") == 1);
        assert(stmt.executeUpdate("INSERT INTO ddbct1 SET id=4, name='name4', comment=NULL") == 1);
        assert(stmt.executeUpdate("INSERT INTO ddbct1 SET id=5, name=NULL, comment=''") == 1);
        assert(stmt.executeUpdate("INSERT INTO ddbct1 SET id=6, name='', comment=NULL") == 1);
        assert(stmt.executeUpdate("UPDATE ddbct1 SET name=concat(name, '_x') WHERE id IN (3, 4)") == 2);
        
        PreparedStatement ps = conn.prepareStatement("UPDATE ddbct1 SET name=? WHERE id=?");
        ps.setString(1, null);
        ps.setLong(2, 3);
        assert(ps.executeUpdate() == 1);
        
        auto rs = stmt.executeQuery("SELECT id, name name_alias, comment, ts FROM ddbct1 ORDER BY id");

        // testing result set meta data
        ResultSetMetaData meta = rs.getMetaData();
        assert(meta.getColumnCount() == 4);
        assert(meta.getColumnName(1) == "id");
        assert(meta.getColumnLabel(1) == "id");
        assert(meta.isNullable(1) == false);
        assert(meta.isNullable(2) == true);
        assert(meta.isNullable(3) == true);
        assert(meta.getColumnName(2) == "name");
        assert(meta.getColumnLabel(2) == "name_alias");
        assert(meta.getColumnName(3) == "comment");

        int rowCount = rs.getFetchSize();
        assert(rowCount == 6);
        int index = 1;
        while (rs.next()) {
            assert(!rs.isNull(1));
            ubyte[] bytes = rs.getUbytes(3);
            int rowIndex = rs.getRow();
            assert(rowIndex == index);
            long id = rs.getLong(1);
            assert(id == index);
            //writeln("field2 = '" ~ rs.getString(2) ~ "'");
            //writeln("field3 = '" ~ rs.getString(3) ~ "'");
            //writeln("wasNull = " ~ to!string(rs.wasNull()));
			if (id == 1) {
				DateTime ts = rs.getDateTime(4);
				assert(ts == DateTime(2013,02,02,12,30,25));
			}
			if (id == 4) {
                assert(rs.getString(2) == "name4_x");
                assert(rs.isNull(3));
            }
            if (id == 5) {
                assert(rs.isNull(2));
                assert(!rs.isNull(3));
            }
            if (id == 6) {
                assert(!rs.isNull(2));
                assert(rs.isNull(3));
            }
            //writeln(to!string(rs.getLong(1)) ~ "\t" ~ rs.getString(2) ~ "\t" ~ strNull(rs.getString(3)) ~ "\t[" ~ to!string(bytes.length) ~ "]");
            index++;
        }
        
        PreparedStatement ps2 = conn.prepareStatement("SELECT id, name, comment FROM ddbct1 WHERE id >= ?");
		scope(exit) ps2.close();
        ps2.setLong(1, 3);
        rs = ps2.executeQuery();
        while (rs.next()) {
            //writeln(to!string(rs.getLong(1)) ~ "\t" ~ rs.getString(2) ~ "\t" ~ strNull(rs.getString(3)));
            index++;
        }

		// checking last insert ID for prepared statement
		PreparedStatement ps3 = conn.prepareStatement("INSERT INTO ddbct1 (name) values ('New String 1')");
		scope(exit) ps3.close();
		Variant newId;
		assert(ps3.executeUpdate(newId) == 1);
		//writeln("Generated insert id = " ~ newId.toString());
		assert(newId.get!ulong > 0);

		// checking last insert ID for normal statement
		Statement stmt4 = conn.createStatement();
		scope(exit) stmt4.close();
		Variant newId2;
		assert(stmt.executeUpdate("INSERT INTO ddbct1 (name) values ('New String 2')", newId2) == 1);
		//writeln("Generated insert id = " ~ newId2.toString());
		assert(newId2.get!ulong > 0);

	}
}

__gshared static this() {
    // register MySQLDriver
    import ddbc.common;
    DriverFactory.registerDriverFactory("mysql", delegate() { return new MySQLDriver(); });
}


} else { // version(USE_MYSQL)
    version(unittest) {
        immutable bool MYSQL_TESTS_ENABLED = false;
    }
}<|MERGE_RESOLUTION|>--- conflicted
+++ resolved
@@ -38,15 +38,9 @@
 version(USE_MYSQL) {
 
 import mysql.connection;
-<<<<<<< HEAD
-import mysql.commands;
-import mysql.protocol.packets;
-import mysql.protocol.constants;
-=======
 import mysql.commands : Command;
 import mysql.protocol.constants;
 import mysql.protocol.packets : FieldDescription, ParamDescription;
->>>>>>> ff5f2843
 
 version(unittest) {
     /*
